--- conflicted
+++ resolved
@@ -8,11 +8,7 @@
 import sys 
 sys.path.append('../')
 from model_components import ResidualBlock, LearnedPositionalEncoding
-<<<<<<< HEAD
-from src.discrete_actor import DiscreteActor
-=======
 from discrete_actor import DiscreteGaussianActor, DiscreteSoftmaxActor
->>>>>>> c78dba4a
 
 class HighLowTransformerModel(nn.Module):
     """
@@ -175,12 +171,7 @@
             assert self.context.numel() == 0, f"Context must be empty for first step, but got {self.context.shape}"
         else:
             assert self.context.shape[0] == step, f"Context must be of length {step}, but got {self.context.shape[0]}"
-<<<<<<< HEAD
-        # 4 action types, and 3 uniform random for each action type 
-        # See "discrete_actor" for why we need 3 random values per action
-=======
         # 4 action types
->>>>>>> c78dba4a
         uniform_samples = self._populate_uniform_buffer((x.shape[0], 4)) 
         outputs = self.incremental_forward_with_context(x, self.context, uniform_samples)
         self.context = outputs['context']
