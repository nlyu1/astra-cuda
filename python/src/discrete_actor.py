--- conflicted
+++ resolved
@@ -50,17 +50,12 @@
 import torch, math
 from torch import Tensor
 from typing import Tuple
-<<<<<<< HEAD
-=======
 from model_components import layer_init 
->>>>>>> c78dba4a
 
 _TWO_PI = 2.0 * math.pi
 _LOG_SQRT_2PI = 0.5 * math.log(_TWO_PI)
 
 def _log_normal_pdf_prec(x: Tensor, loc: Tensor, prec: Tensor) -> Tensor:
-<<<<<<< HEAD
-=======
     """
     Compute log PDF of Normal distribution parameterized by precision.
     
@@ -77,71 +72,10 @@
         log p(x) = -0.5 * ((x-μ)/σ)² - log(σ√(2π))
                  = -0.5 * ((x-μ)*prec)² - log(√(2π)) + log(prec)
     """
->>>>>>> c78dba4a
     z = (x - loc) * prec
     return -0.5 * z.square() - _LOG_SQRT_2PI + torch.log(prec)
 
 def _log_ndtr(z: Tensor) -> Tensor:
-<<<<<<< HEAD
-    return torch.special.log_ndtr(z)
-
-def _logsubexp(a: Tensor, b: Tensor) -> Tensor:
-    """
-    Stable log(exp(a) - exp(b))   with   a ≥ b.
-    (Analogous to torch.logaddexp for the *sum* case.)
-    """
-    return a + torch.log1p(-torch.exp(b - a))
-
-class GaussianActionDistribution:
-    """
-    Truncated Normal N(center, σ²) on the open interval (0, 1),
-    **constructed with precision** (prec = 1 / std).
-    """
-
-    def __init__(self, center: Tensor, precision: Tensor):
-        self.center = center
-        self.prec   = precision           # 1 / σ
-        alpha = (0.0 - center) * precision
-        beta  = (1.0 - center) * precision
-        self._log_F_alpha = _log_ndtr(alpha)
-        self._log_F_beta  = _log_ndtr(beta)
-        # Total weight contained within the truncated distribution 
-
-        # Plain CDF values (needed only for sampling)
-        self._F_alpha = torch.exp(self._log_F_alpha)
-        self._F_beta  = torch.exp(self._log_F_beta)
-        self._log_Z = (self._F_beta - self._F_alpha).log()
-
-    @torch.no_grad()
-    def sample(self, uniform_samples: Tensor) -> Tensor:
-        u = uniform_samples.clamp(1e-6, 1.0 - 1e-6)
-        p = u * (self._F_beta - self._F_alpha) + self._F_alpha
-        z = torch.special.ndtri(p)               # z-scores
-        return z / self.prec + self.center       # x = z * std + mean
-
-    def log_prob(self, x: Tensor) -> Tensor:
-        return _log_normal_pdf_prec(x, self.center, self.prec) - self._log_Z
-
-    def log_cdf(self, x: Tensor) -> Tensor:
-        z = (x - self.center) * self.prec
-        return _logsubexp(_log_ndtr(z), self._log_F_alpha) - self._log_Z
-
-    def logp_interval(self, lo: Tensor, hi: Tensor) -> Tensor:
-        """log P(lo ≤ X ≤ hi)."""
-        z_low = (lo - self.center) * self.prec
-        z_high = (hi - self.center) * self.prec
-        return _logsubexp(_log_ndtr(z_high), _log_ndtr(z_low)) - self._log_Z
-
-    def entropy(self) -> Tensor:
-        alpha = (0.0 - self.center) * self.prec
-        beta  = (1.0 - self.center) * self.prec
-        phi   = lambda t: torch.exp(-0.5 * t.square()) / math.sqrt(_TWO_PI)
-
-        num = alpha * phi(alpha) - beta * phi(beta)
-        return (-torch.log(self.prec) + 0.5 * math.log(_TWO_PI * math.e) + 
-                num / torch.exp(self._log_Z) - self._log_Z)
-
-=======
     """
     Compute log of the standard normal cumulative distribution function.
     
@@ -396,7 +330,6 @@
                 num / torch.exp(self._log_Z) - self._log_Z)
     
 
->>>>>>> c78dba4a
 
 class DiscreteGaussianActor(nn.Module):
     """
@@ -406,23 +339,6 @@
     by sampling from truncated Gaussian distributions and discretizing.
     
     Architecture:
-<<<<<<< HEAD
-    - Input: hidden state [B, n_hidden]
-    - Linear layer outputs 2*n_actors values through squishing to [0, 1]
-    - Splits into: mean, precision (1 / std)
-    - Creates GaussianActionDistribution and samples discrete actions
-    
-    Handles discrete action spaces by:
-    1. Sampling continuous values in [0,1]
-    2. Scaling to [min_values, max_values] and rounding
-    3. Computing log-probs over discrete intervals
-
-    **Important!**
-    Ideally pair with learning rate warmup and smaller LR!!, else it's very easy to observe:
-    1. Models output bad actions which receive negative gradients. 
-    2. Gradients quickly push epsilon_fullsupport and epsilon_uniform to 1, which makes the model output uniform actions. 
-    3. Value network receives totally useless signals, and model collapses. 
-=======
         Input layer: [batch_size, n_hidden] -> hidden state from policy network
         Linear layer: n_hidden -> 2 * n_actors (outputs per actor: center, precision)
         Output processing:
@@ -450,17 +366,10 @@
         max_values: Maximum action values per actor
         precision_ceiling: Soft cap for precision values
         rangeP1: max_values - min_values + 1 (number of discrete actions)
->>>>>>> c78dba4a
     """
     def __init__(self, n_hidden, n_actors, 
         min_values: torch.Tensor, max_values: torch.Tensor, eps=1e-4):
         """
-<<<<<<< HEAD
-        n_hidden: Input feature dimension
-        n_actors: Number of parallel action distributions 
-        min_values, max_values: Inclusive bounds per actor, shape [n_actors]
-        eps: float. Prevents rounded result exceeding [min_values, max_values]. Introduces small bias to the rounded result. 
-=======
         Initialize DiscreteActor module.
         
         Args:
@@ -478,17 +387,13 @@
                 min_values=torch.tensor([0, 0]),     # min prices
                 max_values=torch.tensor([100, 100])  # max prices
             )
->>>>>>> c78dba4a
         """
         super().__init__()
         self.n_hidden = n_hidden
         self.n_actors = n_actors
         self.actor = nn.Linear(n_hidden, n_actors * 2)
-<<<<<<< HEAD
-=======
         
         # Validate inputs
->>>>>>> c78dba4a
         assert min_values.shape == max_values.shape, f"min_values and max_values must have the same shape, but got {min_values.shape} and {max_values.shape}"
         assert min_values.ndim == 1, f"min_values and max_values must be 1D, but got {min_values.ndim} and {max_values.ndim}"
         assert min_values.shape[0] == n_actors, f"min_values and max_values must have length {n_actors}, but got {min_values.shape[0]} and {max_values.shape[0]}"
@@ -498,8 +403,6 @@
         # Register buffers (move with model to device, not saved in state_dict)
         self.register_buffer('min_values', min_values, persistent=False)
         self.register_buffer('max_values', max_values, persistent=False)
-<<<<<<< HEAD
-=======
         
         # Number of discrete values per actor
         num_distinct_values = (max_values - min_values + 1)
@@ -509,7 +412,6 @@
         self.register_buffer('precision_ceiling', num_distinct_values * 2)
         
         # Range plus one (used for scaling)
->>>>>>> c78dba4a
         self.register_buffer('rangeP1', max_values - min_values + 1, persistent=False)
         
     # @torch.compile(fullgraph=True, mode="max-autotune")
@@ -536,15 +438,6 @@
         """
         output = self.actor(x)
         mean, precision = output[:, :self.n_actors], output[:, self.n_actors:]
-<<<<<<< HEAD
-        mean = torch.sigmoid(mean)
-        precision = nn.functional.softplus(precision / 10) + 0.5
-        return mean, precision
-    
-    def _integer_samples_from_unit_samples(self, unit_samples):
-        unit_samples = unit_samples.clamp(self.eps, 1.0 - self.eps)
-        integer_samples = (unit_samples * self.rangeP1 + self.min_values - 0.5).clamp(self.min_values, self.max_values).round().int()
-=======
         
         # Map mean to (0, 1) using sigmoid
         mean = torch.sigmoid(mean)
@@ -587,7 +480,6 @@
         integer_samples = (unit_samples * self.rangeP1 + self.min_values - 0.5).clamp(
             self.min_values, self.max_values).round().int()
         
->>>>>>> c78dba4a
         return integer_samples
     
     def _unit_interval_of_integer_samples(self, integer_samples):
@@ -640,11 +532,6 @@
             - Entropy is approximated using continuous differential entropy
             - Both are scaled by log(rangeP1) to account for discretization
         """
-<<<<<<< HEAD
-        center, prec = self(x)
-        dist = GaussianActionDistribution(center, prec)
-        unit_samples = dist.sample(uniform_samples) # between [0, 1]
-=======
         # Get distribution parameters from neural network
         center, prec = self(x)
         
@@ -655,7 +542,6 @@
         unit_samples = dist.sample(uniform_samples)
         
         # Convert to discrete actions
->>>>>>> c78dba4a
         integer_samples = self._integer_samples_from_unit_samples(unit_samples)
         
         # Get the continuous interval corresponding to each discrete action
@@ -670,21 +556,12 @@
         entropy = dist.entropy() + self.rangeP1.log()
         
         return {
-<<<<<<< HEAD
-            'samples': integer_samples, # [B, n_actors] int. A batch of samples
-            'logprobs': logprobs, # [B, n_actors] float. Logprobs of the samples
-            'entropy': entropy, # [B] float. Entropy of the computed distribution
-            'dist_params': { # Distribution parameters
-                'center': center, # [B, n_actors] float
-                'precision': prec, # [B, n_actors] float
-=======
             'samples': integer_samples,      # [B, n_actors] int - Discrete actions
             'logprobs': logprobs,           # [B, n_actors] float - Log P(action)
             'entropy': entropy,             # [B] float - Entropy per distribution  
             'dist_params': {                # Distribution parameters for logging
                 'center': center,           # [B, n_actors] float - Mean in (0,1)
                 'precision': prec,          # [B, n_actors] float - 1/std
->>>>>>> c78dba4a
             }}
     
     @torch.compile(fullgraph=True, mode="max-autotune")
@@ -711,14 +588,10 @@
             Unlike logp_entropy_and_sample, this doesn't sample new actions,
             it only evaluates the probability of given actions.
         """
-<<<<<<< HEAD
-        center, prec = self(x)
-=======
         # Get distribution parameters from neural network
         center, prec = self(x)
         
         # Create truncated Gaussian distributions
->>>>>>> c78dba4a
         dist = GaussianActionDistribution(center, prec)
 
         # Get the continuous interval for each given discrete action
@@ -949,17 +822,6 @@
         entropy = -(valid_probs * valid_log_probs).sum(dim=-1)  # [B, n_actors]
         
         return {
-<<<<<<< HEAD
-            'logprobs': logprobs, # [B, n_actors] float. Logprobs of the samples
-            'entropy': entropy, # [B] float. Entropy of the computed distribution
-            'dist_params': { # Distribution parameters
-                'center': center, # [B, n_actors] float
-                'precision': prec, # [B, n_actors] float
-            }}
-    
-if __name__ == '__main__':
-    # %%
-=======
             'logprobs': logprobs,
             'entropy': entropy,
             'dist_params': self._compute_mean_precision_vectorized(probs)
@@ -967,27 +829,17 @@
     
 if __name__ == '__main__':
     # Example usage and visualization
->>>>>>> c78dba4a
     import matplotlib.pyplot as plt
 
     # Test 1: Visualize truncated Gaussian near boundary
     print("Test 1: Truncated Gaussian Distribution Visualization")
     num_samples = 1024000
-<<<<<<< HEAD
-    center = torch.zeros((num_samples,), device='cuda:0') + 0.99
-    prec = torch.ones((num_samples,), device='cuda:0') * 1000
-=======
     center = torch.zeros((num_samples,), device='cuda:0') + 0.99  # Near upper boundary
     prec = torch.ones((num_samples,), device='cuda:0') * 1000     # High precision (narrow)
->>>>>>> c78dba4a
 
     uniform_samples = torch.rand(num_samples, device='cuda:0')
 
     dist = GaussianActionDistribution(center, prec)
-<<<<<<< HEAD
-    # dist = TrapezoidFullSupportDistribution(center, epsilon_uniform)
-=======
->>>>>>> c78dba4a
     samples = dist.sample(uniform_samples)
     
     # Plot histogram of samples vs theoretical PDF
@@ -1003,14 +855,6 @@
     plt.grid(True, alpha=0.3)
     plt.show()
 
-<<<<<<< HEAD
-    cdf = dist.log_cdf(x).exp()
-    numerical_difference = (cdf - pdf_value.cumsum(dim=0) / num_samples).abs()
-    plt.plot(cdf.cpu().numpy() + 0.01, label='cdf')
-    plt.plot(pdf_value.cumsum(dim=0).cpu().numpy() / num_samples, label='cdf approx')
-    plt.plot(x.cpu().numpy(), numerical_difference.cpu().numpy(), label='difference')
-    plt.title(f'max difference: {numerical_difference.max().item():.6f}')
-=======
     # Test 2: Verify CDF computation accuracy
     print("\nTest 2: CDF Accuracy Verification")
     cdf = dist.log_cdf(x).exp()
@@ -1023,23 +867,16 @@
     plt.xlabel('Value')
     plt.ylabel('Cumulative Probability / Difference')
     plt.title(f'CDF Accuracy Test (max difference: {numerical_difference.max().item():.6f})')
->>>>>>> c78dba4a
     plt.legend()
     plt.grid(True, alpha=0.3)
     plt.show()
 
-<<<<<<< HEAD
-    # %%
-    batch_size = 102400
-    num_actors = 10
-=======
     # Test 3: Discrete sampling and entropy estimation
     print("\nTest 3: Discrete Sampling and Entropy Estimation")
     batch_size = 102400
     num_actors = 10
     
     # Create distributions with high center (0.9) and moderate precision
->>>>>>> c78dba4a
     center = torch.zeros((batch_size, num_actors), device='cuda:0') + 0.9
     prec = torch.ones((batch_size, num_actors), device='cuda:0') * 10
     uniform_samples = torch.rand(batch_size, num_actors, device='cuda:0')
@@ -1049,11 +886,6 @@
     max_values = torch.zeros((num_actors,), device='cuda:0') + 100
     rangeP1 = max_values - min_values + 1
 
-<<<<<<< HEAD
-    dist = GaussianActionDistribution(center, prec)
-    unit_samples = dist.sample(uniform_samples) # between [0, 1]
-    integer_samples = (unit_samples * rangeP1 + min_values - 0.5).round().int().clamp(min=min_values, max=max_values)
-=======
     # Sample discrete actions using the same process as DiscreteActor
     dist = GaussianActionDistribution(center, prec)
     unit_samples = dist.sample(uniform_samples)  # Continuous samples in [0, 1]
@@ -1063,7 +895,6 @@
         min=min_values, max=max_values)
     
     # Get continuous intervals for discrete actions
->>>>>>> c78dba4a
     unit_samples_ub = ((integer_samples + 0.5) + 0.5 - min_values) / rangeP1
     unit_samples_lb = ((integer_samples - 0.5) + 0.5 - min_values) / rangeP1
 
@@ -1075,21 +906,12 @@
     
     # Package results
     output = {
-<<<<<<< HEAD
-        'samples': integer_samples, # [B, n_actors] int. A batch of samples
-        'logprobs': logprobs, # [B, n_actors] float. Logprobs of the samples
-        'entropy': entropy, # [B] float. Entropy of the computed distribution
-        'dist_params': { # Distribution parameters
-            'center': center, # [B, n_actors] float
-            'precision': prec, # [B, n_actors] float
-=======
         'samples': integer_samples,     # [B, n_actors] int - Discrete actions
         'logprobs': logprobs,          # [B, n_actors] float - Log probabilities
         'entropy': entropy,            # [B] float - Entropy estimate
         'dist_params': {               # Distribution parameters
             'center': center,          # [B, n_actors] float
             'precision': prec,         # [B, n_actors] float
->>>>>>> c78dba4a
         }}
 
     # Visualize discrete action distribution
